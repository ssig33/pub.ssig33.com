--- conflicted
+++ resolved
@@ -41,11 +41,7 @@
     for k in ["type", "id", "signatureValue"]:
         if k in doc:
             del doc[k]
-<<<<<<< HEAD
-    doc["@context"] = "https://github.com/web-payments/web-payments.org/raw/master/contexts/identity-v1.jsonld"
-=======
     doc["@context"] = "https://w3id.org/security/v1"
->>>>>>> f13376de
     normalized = jsonld.normalize(
         doc, {"algorithm": "URDNA2015", "format": "application/nquads"}
     )
